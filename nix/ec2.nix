# Configuration specific to the EC2/Nova/Eucalyptus backend.

{ config, pkgs, utils, ... }:

with pkgs.lib;
with utils;
with (import ./lib.nix pkgs);

let

  cfg = config.deployment.ec2;

<<<<<<< HEAD
  resource = type: mkOptionType {
    name = "resource of type ‘${type}’";
    check = x: x._type or "" == type;
    merge = mergeOneOption;
  };

=======
>>>>>>> 17a7599a
  defaultEbsOptimized =
    let props = config.deployment.ec2.physicalProperties;
    in if props == null then false else (props.allowsEbsOptimized or false);

  ec2DiskOptions = { config, ... }: {

    options = {

      disk = mkOption {
        default = "";
        example = "vol-d04895b8";
        type = types.either types.str (resource "ebs-volume");
        apply = x: if builtins.isString x then x else "res-" + x._name;
        description = ''
          EC2 identifier of the disk to be mounted.  This can be an
          ephemeral disk (e.g. <literal>ephemeral0</literal>), a
          snapshot ID (e.g. <literal>snap-1cbda474</literal>) or a
          volume ID (e.g. <literal>vol-d04895b8</literal>).  Leave
          empty to create an EBS volume automatically.  It can also be
          an EBS resource (e.g. <literal>resources.ebsVolumes.big-disk</literal>).
        '';
      };

      size = mkOption {
        default = 0;
        type = types.int;
        description = ''
          Volume size (in gigabytes) for automatically created
          EBS volumes.
        '';
      };

      fsType = mkOption {
        default = "ext4"; # FIXME: this default doesn't work
        type = types.str;
        description = ''
          Filesystem type for automatically created EBS volumes.
        '';
      };

      deleteOnTermination = mkOption {
        type = types.bool;
        description = ''
          For automatically created EBS volumes, determines whether the
          volume should be deleted on instance termination.
        '';
      };

      # FIXME: remove the LUKS options eventually?

      encrypt = mkOption {
        default = false;
        type = types.bool;
        description = ''
          Whether the EBS volume should be encrypted using LUKS.
        '';
      };

      cipher = mkOption {
        default = "aes-cbc-essiv:sha256";
        type = types.str;
        description = ''
          The cipher used to encrypt the disk.
        '';
      };

      keySize = mkOption {
        default = 128;
        type = types.int;
        description = ''
          The size of the encryption key.
        '';
      };

      passphrase = mkOption {
        default = "";
        type = types.str;
        description = ''
          The passphrase (key file) used to decrypt the key to access
          the device.  If left empty, a passphrase is generated
          automatically; this passphrase is lost when you destroy the
          machine or remove the volume, unless you copy it from
          NixOps's state file.  Note that the passphrase is stored in
          the Nix store of the instance, so an attacker who gains
          access to the EBS volume or instance store that contains the
          Nix store can subsequently decrypt the encrypted volume.
        '';
      };

      iops = mkOption {
        default = 0;
        type = types.int;
        description = ''
          The provisioned IOPs you want to associate with this EBS volume.
        '';
      };

      volumeType = mkOption {
        default = if config.iops == 0 then "standard" else "io1";
        type = types.str;
        description = ''
          The volume type for the EBS volume. (standard/io1/gp2)
        '';
      };

    };

    config = {
      # Automatically delete volumes that are automatically created.
      deleteOnTermination = mkDefault (config.disk == "" || substring 0 5 config.disk == "snap-");
    };

  };

  isEc2Hvm =
      cfg.instanceType == "cc1.4xlarge"
   || cfg.instanceType == "cc2.8xlarge"
   || cfg.instanceType == "hs1.8xlarge"
   || cfg.instanceType == "cr1.8xlarge"
   || builtins.substring 0 2 cfg.instanceType == "i2"
   || builtins.substring 0 2 cfg.instanceType == "c3"
   || builtins.substring 0 2 cfg.instanceType == "r3"
   || builtins.substring 0 2 cfg.instanceType == "m3";

  # Map "/dev/mapper/xvdX" to "/dev/xvdX".
  dmToDevice = dev:
    if builtins.substring 0 12 dev == "/dev/mapper/"
    then "/dev/" + builtins.substring 12 100 dev
    else dev;

  nixosVersion = builtins.substring 0 5 config.system.nixosVersion;

  amis = import ./ec2-amis.nix;

in

{

  ###### interface

  options = {

    deployment.ec2.accessKeyId = mkOption {
      default = "";
      example = "AKIAIEMEJZVMPOHZWKZQ";
      type = types.str;
      description = ''
        The AWS Access Key ID.  If left empty, it defaults to the
        contents of the environment variables
        <envar>EC2_ACCESS_KEY</envar> or
        <envar>AWS_ACCESS_KEY_ID</envar> (in that order).  The
        corresponding Secret Access Key is not specified in the
        deployment model, but looked up in the file
        <filename>~/.ec2-keys</filename>, which should specify, on
        each line, an Access Key ID followed by the corresponding
        Secret Access Key.  If it does not appear in that file, the
        environment variables environment variables
        <envar>EC2_SECRET_KEY</envar> or
        <envar>AWS_SECRET_ACCESS_KEY</envar> are used.
      '';
    };

    deployment.ec2.type = mkOption {
      default = "ec2";
      example = "nova";
      type = types.str;
      description = ''
        Specifies the type of cloud.  This affects the machine
        configuration.  Current values are <literal>"ec2"</literal>
        and <literal>"nova"</literal>.
      '';
    };

    deployment.ec2.controller = mkOption {
      example = https://ec2.eu-west-1.amazonaws.com/;
      type = types.str;
      description = ''
        URI of an Amazon EC2-compatible cloud controller web service,
        used to create and manage virtual machines.  If you're using
        EC2, it's more convenient to set
        <option>deployment.ec2.region</option>.
      '';
    };

    deployment.ec2.region = mkOption {
      default = "";
      example = "us-east-1";
      type = types.str;
      description = ''
        Amazon EC2 region in which the instance is to be deployed.
        This option only applies when using EC2.  It implicitly sets
        <option>deployment.ec2.controller</option> and
        <option>deployment.ec2.ami</option>.
      '';
    };

    deployment.ec2.zone = mkOption {
      default = "";
      example = "us-east-1c";
      type = types.str;
      description = ''
        The EC2 availability zone in which the instance should be
        created.  If not specified, a zone is selected automatically.
      '';
    };

    deployment.ec2.ebsBoot = mkOption {
      default = true;
      type = types.bool;
      description = ''
        Whether you want to boot from an EBS-backed AMI.  Only
        EBS-backed instances can be stopped and restarted, and attach
        other EBS volumes at boot time.  This option determines the
        selection of the default AMI; if you explicitly specify
        <option>deployment.ec2.ami</option>, it has no effect.
      '';
    };

    deployment.ec2.ebsInitialRootDiskSize = mkOption {
      default = 0;
      type = types.int;
      description = ''
        Preferred size (G) of the root disk of the EBS-backed instance. By
        default, EBS-backed images have a root disk of 20G. Only supported
        on creation of the instance.
      '';
    };

    deployment.ec2.ami = mkOption {
      example = "ami-ecb49e98";
      type = types.str;
      description = ''
        EC2 identifier of the AMI disk image used in the virtual
        machine.  This must be a NixOS image providing SSH access.
      '';
    };

    deployment.ec2.instanceType = mkOption {
      default = "m1.small";
      example = "m1.large";
      type = types.str;
      description = ''
        EC2 instance type.  See <link
        xlink:href='http://aws.amazon.com/ec2/instance-types/'/> for a
        list of valid Amazon EC2 instance types.
      '';
    };

    deployment.ec2.instanceId = mkOption {
      default = "";
      type = types.str;
      description = ''
        EC2 instance id (set by nixops).
      '';
    };

    deployment.ec2.instanceProfile = mkOption {
      default = "";
      example = "rolename";
      type = types.str;
      description = ''
        The name of the IAM Instance Profile (IIP) to associate with
        the instances.
      '';
    };

    deployment.ec2.keyPair = mkOption {
      example = "my-keypair";
      type = types.either types.str (resource "ec2-keypair");
      apply = x: if builtins.isString x then x else x.name;
      description = ''
        Name of the SSH key pair to be used to communicate securely
        with the instance.  Key pairs can be created using the
        <command>ec2-add-keypair</command> command.
      '';
    };

    deployment.ec2.privateKey = mkOption {
      default = "";
      example = "/home/alice/.ssh/id_rsa-my-keypair";
      type = types.str;
      description = ''
        Path of the SSH private key file corresponding with
        <option>deployment.ec2.keyPair</option>.  NixOps will use this
        private key if set; otherwise, the key must be findable by SSH
        through its normal mechanisms (e.g. it should be listed in
        <filename>~/.ssh/config</filename> or added to the
        <command>ssh-agent</command>).
      '';
    };

    deployment.ec2.securityGroups = mkOption {
      default = [ "default" ];
      example = [ "my-group" "my-other-group" ];
      type = types.listOf (types.either types.str (resource "ec2-security-group"));
      apply = map (x: if builtins.isString x then x else x.name);
      description = ''
        Security groups for the instance.  These determine the
        firewall rules applied to the instance.
      '';
    };

    deployment.ec2.securityGroupIds = mkOption {
      default = [];
      type = types.listOf types.str;
      description = ''
        Security Group IDs for the instance. Necessary if starting
        an instance inside a VPC/subnet. In the non-default VPC, security
        groups needs to be specified by ID and not name.
      '';
    };

    deployment.ec2.subnetId = mkOption {
      default = "";
      example = "subnet-9d4a7b6c";
      type = types.str;
      description = ''
        The subnet inside a VPC to launch the instance in.
      '';
    };

    deployment.ec2.associatePublicIpAddress = mkOption {
      default = false;
      type = types.bool;
      description = ''
        If instance in a subnet/VPC, whether to associate a public
        IP address with the instance.
      '';
    };

    deployment.ec2.placementGroup = mkOption {
      default = "";
      example = "my-cluster";
      type = types.either types.str (resource "ec2-placement-group");
      apply = x: if builtins.isString x then x else x.name;
      description = ''
        Placement group for the instance.
      '';
    };

    deployment.ec2.tags = mkOption {
      default = { };
      example = { foo = "bar"; xyzzy = "bla"; };
      type = types.attrsOf types.str;
      description = ''
        EC2 tags assigned to the instance.  Each tag name can be at
        most 128 characters, and each tag value can be at most 256
        characters.  There can be at most 10 tags.
      '';
    };

    deployment.ec2.blockDeviceMapping = mkOption {
      default = { };
      example = { "/dev/xvdb".disk = "ephemeral0"; "/dev/xvdg".disk = "vol-d04895b8"; };
      type = types.attrsOf types.optionSet;
      options = ec2DiskOptions;
      description = ''
        Block device mapping.  <filename>/dev/xvd[a-e]</filename> must be ephemeral devices.
      '';
    };

    deployment.ec2.elasticIPv4 = mkOption {
      default = "";
      example = "203.0.113.123";
      type = types.either types.str (resource "elastic-ip");
      apply = x: if builtins.isString x then x else "res-" + x._name;
      description = ''
        Elastic IPv4 address to be associated with this machine.
      '';
    };

    deployment.ec2.physicalProperties = mkOption {
      default = {};
      example = { cores = 4; memory = 14985; };
      description = ''
        Attribute set containing number of CPUs and memory available to
        the machine.
      '';
    };

    deployment.ec2.spotInstancePrice = mkOption {
      default = 0;
      type = types.int;
      description = ''
        Price (in dollar cents per hour) to use for spot instances request for the machine.
        If the value is equal to 0 (default), then spot instances are not used.
      '';
    };

    deployment.ec2.ebsOptimized = mkOption {
      default = defaultEbsOptimized;
      type = types.bool;
      description = ''
        Whether the EC2 instance should be created as an EBS Optimized instance.
      '';
    };

    fileSystems = mkOption {
      options = {
        ec2 = mkOption {
          default = null;
          type = types.uniq (types.nullOr types.optionSet);
          options = ec2DiskOptions;
          description = ''
            EC2 disk to be attached to this mount point.  This is
            shorthand for defining a separate
            <option>deployment.ec2.blockDeviceMapping</option>
            attribute.
          '';
        };
      };
    };

  };


  ###### implementation

  config = mkIf (config.deployment.targetEnv == "ec2") {

    nixpkgs.system = mkOverride 900 "x86_64-linux";

    boot.loader.grub.extraPerEntryConfig = mkIf isEc2Hvm ( mkOverride 10 "root (hd0,0)" );

    deployment.ec2.controller = mkDefault "https://ec2.${cfg.region}.amazonaws.com/";

    deployment.ec2.ami = mkDefault (
      let
        type = if isEc2Hvm then "hvm" else if cfg.ebsBoot then "ebs" else "s3";
        amis' = amis."${nixosVersion}" or amis."14.04"; # default to 14.04 images
      in
        with builtins;
        if hasAttr cfg.region amis' then
          let r = amis'."${cfg.region}";
          in if hasAttr type r then r."${type}" else ""
        else
          # !!! Doesn't work, not lazy enough.
          #throw "I don't know an AMI for region ‘${cfg.region}’ and platform type ‘${config.nixpkgs.system}’"
          ""
      );

    # Workaround: the evaluation of blockDeviceMapping requires fileSystems to be defined.
    fileSystems = {};

    deployment.ec2.blockDeviceMapping = mkFixStrictness (listToAttrs
      (map (fs: nameValuePair (dmToDevice fs.device)
<<<<<<< HEAD
        { inherit (fs.ec2) disk size deleteOnTermination encrypt passphrase iops volumeType;
=======
        { inherit (fs.ec2) disk size deleteOnTermination encrypt cipher keySize passphrase iops;
>>>>>>> 17a7599a
          fsType = if fs.fsType != "auto" then fs.fsType else fs.ec2.fsType;
        })
       (filter (fs: fs.ec2 != null) (attrValues config.fileSystems))));

    deployment.autoLuks =
      let
        f = name: dev: nameValuePair (baseNameOf name)
          { device = "/dev/${baseNameOf name}";
            autoFormat = true;
            inherit (dev) cipher keySize passphrase;
          };
      in mapAttrs' f (filterAttrs (name: dev: dev.encrypt) cfg.blockDeviceMapping);

    deployment.ec2.physicalProperties =
      let
        type = config.deployment.ec2.instanceType or "unknown";
        mapping = {
          "t1.micro"    = { cores = 1;  memory = 595;    allowsEbsOptimized = false; };
          "m1.small"    = { cores = 1;  memory = 1658;   allowsEbsOptimized = false; };
          "m1.medium"   = { cores = 1;  memory = 3755;   allowsEbsOptimized = false; };
          "m1.large"    = { cores = 2;  memory = 7455;   allowsEbsOptimized = true;  };
          "m1.xlarge"   = { cores = 4;  memory = 14985;  allowsEbsOptimized = true;  };
          "m2.xlarge"   = { cores = 2;  memory = 17084;  allowsEbsOptimized = false; };
          "m2.2xlarge"  = { cores = 4;  memory = 34241;  allowsEbsOptimized = true;  };
          "m2.4xlarge"  = { cores = 8;  memory = 68557;  allowsEbsOptimized = true;  };
          "m3.xlarge"   = { cores = 4;  memory = 14985;  allowsEbsOptimized = true;  };
          "m3.2xlarge"  = { cores = 8;  memory = 30044;  allowsEbsOptimized = true;  };
          "c1.medium"   = { cores = 2;  memory = 1697;   allowsEbsOptimized = false; };
          "c1.xlarge"   = { cores = 8;  memory = 6953;   allowsEbsOptimized = true;  };
          "cc1.4xlarge" = { cores = 16; memory = 21542;  allowsEbsOptimized = false; };
          "cc2.8xlarge" = { cores = 32; memory = 59930;  allowsEbsOptimized = false; };
          "hi1.4xlarge" = { cores = 16; memory = 60711;  allowsEbsOptimized = false; };
          "cr1.8xlarge" = { cores = 32; memory = 245756; allowsEbsOptimized = false; };
        };
      in attrByPath [ type ] null mapping;

  };

}<|MERGE_RESOLUTION|>--- conflicted
+++ resolved
@@ -10,15 +10,12 @@
 
   cfg = config.deployment.ec2;
 
-<<<<<<< HEAD
   resource = type: mkOptionType {
     name = "resource of type ‘${type}’";
     check = x: x._type or "" == type;
     merge = mergeOneOption;
   };
 
-=======
->>>>>>> 17a7599a
   defaultEbsOptimized =
     let props = config.deployment.ec2.physicalProperties;
     in if props == null then false else (props.allowsEbsOptimized or false);
@@ -465,11 +462,7 @@
 
     deployment.ec2.blockDeviceMapping = mkFixStrictness (listToAttrs
       (map (fs: nameValuePair (dmToDevice fs.device)
-<<<<<<< HEAD
-        { inherit (fs.ec2) disk size deleteOnTermination encrypt passphrase iops volumeType;
-=======
         { inherit (fs.ec2) disk size deleteOnTermination encrypt cipher keySize passphrase iops;
->>>>>>> 17a7599a
           fsType = if fs.fsType != "auto" then fs.fsType else fs.ec2.fsType;
         })
        (filter (fs: fs.ec2 != null) (attrValues config.fileSystems))));
