--- conflicted
+++ resolved
@@ -87,10 +87,7 @@
         remoteCommand = mkAddrConf v.remoteTunnel v.remoteIPv4 v.localIPv4;
 
       in "ssh -i ${v.privateKey} -x"
-<<<<<<< HEAD
-=======
        + " -o StrictHostKeyChecking=accept-new"
->>>>>>> 932bf43f
        + " -o PermitLocalCommand=yes"
        + " -o ServerAliveInterval=20"
        + " -o LocalCommand='${localCommand}'"
