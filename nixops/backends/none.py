--- conflicted
+++ resolved
@@ -80,11 +80,7 @@
     def get_ssh_flags(self, *args, **kwargs):
         super_state_flags = super(NoneState, self).get_ssh_flags(*args, **kwargs)
         if self.vm_id and self.cur_toplevel and self._ssh_public_key_deployed:
-<<<<<<< HEAD
-            return super_state_flags + ["-i", self.get_ssh_private_key_file()]
-=======
             return super_state_flags + ["-o", "StrictHostKeyChecking=accept-new", "-i", self.get_ssh_private_key_file()]
->>>>>>> 932bf43f
         return super_state_flags
 
     def _check(self, res):
