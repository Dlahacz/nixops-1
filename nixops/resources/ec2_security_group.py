# -*- coding: utf-8 -*-

# Automatic provisioning of EC2 security groups.

import boto.ec2.securitygroup
import nixops.resources
import nixops.util
import nixops.ec2_utils

class EC2SecurityGroupDefinition(nixops.resources.ResourceDefinition):
    """Definition of an EC2 security group."""

    @classmethod
    def get_type(cls):
        return "ec2-security-group"

    @classmethod
    def get_resource_type(cls):
        return "ec2SecurityGroups"

    def __init__(self, xml):
        super(EC2SecurityGroupDefinition, self).__init__(xml)
        self.security_group_name = xml.find("attrs/attr[@name='name']/string").get("value")
        self.security_group_description = xml.find("attrs/attr[@name='description']/string").get("value")
        self.region = xml.find("attrs/attr[@name='region']/string").get("value")
        self.access_key_id = xml.find("attrs/attr[@name='accessKeyId']/string").get("value")

        self.vpc_id = None
        if not xml.find("attrs/attr[@name='vpcId']/string") is None:
            self.vpc_id = xml.find("attrs/attr[@name='vpcId']/string").get("value")

        self.security_group_rules = []
        for rule_xml in xml.findall("attrs/attr[@name='rules']/list/attrs"):
            ip_protocol = rule_xml.find("attr[@name='protocol']/string").get("value")
            if ip_protocol == "icmp":
                from_port = int(rule_xml.find("attr[@name='typeNumber']/int").get("value"))
                to_port = int(rule_xml.find("attr[@name='codeNumber']/int").get("value"))
            else:
                from_port = int(rule_xml.find("attr[@name='fromPort']/int").get("value"))
                to_port = int(rule_xml.find("attr[@name='toPort']/int").get("value"))
            cidr_ip_xml = rule_xml.find("attr[@name='sourceIp']/string")
            if not cidr_ip_xml is None:
                self.security_group_rules.append([ ip_protocol, from_port, to_port, cidr_ip_xml.get("value") ])
            else:
                group_name = rule_xml.find("attr[@name='sourceGroup']/attrs/attr[@name='groupName']/string").get("value")
                owner_id = rule_xml.find("attr[@name='sourceGroup']/attrs/attr[@name='ownerId']/string").get("value")
                self.security_group_rules.append([ ip_protocol, from_port, to_port, group_name, owner_id ])


    def show_type(self):
        return "{0} [{1}]".format(self.get_type(), self.region)

class EC2SecurityGroupState(nixops.resources.ResourceState):
    """State of an EC2 security group."""

    region = nixops.util.attr_property("ec2.region", None)
    security_group_id = nixops.util.attr_property("ec2.securityGroupId", None)
    security_group_name = nixops.util.attr_property("ec2.securityGroupName", None)
    security_group_description = nixops.util.attr_property("ec2.securityGroupDescription", None)
    security_group_rules = nixops.util.attr_property("ec2.securityGroupRules", [], 'json')
    old_security_groups = nixops.util.attr_property("ec2.oldSecurityGroups", [], 'json')
    access_key_id = nixops.util.attr_property("ec2.accessKeyId", None)
    vpc_id = nixops.util.attr_property("ec2.vpcId", None)

    @classmethod
    def get_type(cls):
        return "ec2-security-group"

    def __init__(self, depl, name, id):
        super(EC2SecurityGroupState, self).__init__(depl, name, id)
        self._conn = None

    def show_type(self):
        s = super(EC2SecurityGroupState, self).show_type()
        if self.region: s = "{0} [{1}]".format(s, self.region)
        return s

    def prefix_definition(self, attr):
        return {('resources', 'ec2SecurityGroups'): attr}

    def get_physical_spec(self):
        return {'groupId': self.security_group_id}

    @property
    def resource_id(self):
        return self.security_group_name

    def create_after(self, resources, defn):
        #!!! TODO: Handle dependencies between security groups
<<<<<<< HEAD
        return {r for r in resources if
                isinstance(r, nixops.resources.vpc.VPCState)}
=======
        return {
          r for r in resources if
            isinstance(r, nixops.resources.elastic_ip.ElasticIPState)
        }
>>>>>>> 715f0b58

    def _connect(self):
        if self._conn: return
        self._conn = nixops.ec2_utils.connect(self.region, self.access_key_id)

    def create(self, defn, check, allow_reboot, allow_recreate):
        # Name or region change means a completely new security group
        if self.security_group_name and (defn.security_group_name != self.security_group_name or defn.region != self.region):
            with self.depl._db:
                self.state = self.UNKNOWN
                self.old_security_groups = self.old_security_groups + [{'name': self.security_group_name, 'region': self.region}]

        if defn.vpc_id.startswith("res-"):
            res = self.depl.get_typed_resource(defn.vpc_id[4:].split(".")[0], "vpc")
            defn.vpc_id = res._state['vpcId']

        with self.depl._db:
            self.region = defn.region
            self.access_key_id = defn.access_key_id or nixops.ec2_utils.get_access_key_id()
            self.security_group_name = defn.security_group_name
            self.security_group_description = defn.security_group_description
            self.vpc_id = defn.vpc_id

        grp = None
        if check:
            with self.depl._db:
                self._connect()

                try:
                    if self.vpc_id:
                        grp = self._conn.get_all_security_groups(group_ids=[ self.security_group_id ])[0]
                    else:
                        grp = self._conn.get_all_security_groups([ defn.security_group_name ])[0]
                    self.state = self.UP
                    self.security_group_id = grp.id
                    self.security_group_description = grp.description
                    rules = []
                    for rule in grp.rules:
                        for grant in rule.grants:
                            new_rule = [ rule.ip_protocol, int(rule.from_port), int(rule.to_port) ]
                            if grant.cidr_ip:
                                new_rule.append(grant.cidr_ip)
                            else:
                                group  = nixops.ec2_utils.id_to_security_group_name(self._conn, grant.groupId, self.vpc_id) if self.vpc_id else grant.groupName
                                new_rule.append(group)
                                new_rule.append(grant.owner_id)
                            rules.append(new_rule)
                    self.security_group_rules = rules
                except boto.exception.EC2ResponseError as e:
                    if e.error_code == u'InvalidGroup.NotFound':
                        self.state = self.MISSING
                    else:
                        raise

        # Dereference elastic IP if used for the source ip
        resolved_security_group_rules = []
        for rule in defn.security_group_rules:
            if rule[-1].startswith("res-"):
                res = self.depl.get_typed_resource(rule[-1][4:], "elastic-ip")
                rule[-1] = res.public_ipv4 + '/32'
            resolved_security_group_rules.append(rule)

        new_rules = set()
        old_rules = set()
        for rule in self.security_group_rules:
            old_rules.add(tuple(rule))
        for rule in resolved_security_group_rules:
            tupled_rule = tuple(rule)
            if not tupled_rule in old_rules:
                new_rules.add(tupled_rule)
            else:
                old_rules.remove(tupled_rule)

        if self.state == self.MISSING or self.state == self.UNKNOWN:
            self._connect()
            try:
                self.logger.log("creating EC2 security group ‘{0}’...".format(self.security_group_name))
                grp = self._conn.create_security_group(self.security_group_name, self.security_group_description, defn.vpc_id)
                self.security_group_id = grp.id
            except boto.exception.EC2ResponseError as e:
                if self.state != self.UNKNOWN or e.error_code != u'InvalidGroup.Duplicate':
                    raise
            self.state = self.STARTING #ugh

        if new_rules:
            self.logger.log("adding new rules to EC2 security group ‘{0}’...".format(self.security_group_name))
            if grp is None:
                self._connect()
                grp = self.get_security_group()
            for rule in new_rules:
                if len(rule) == 4:
                    grp.authorize(ip_protocol=rule[0], from_port=rule[1], to_port=rule[2], cidr_ip=rule[3])
                else:
                    args = {}
                    args['owner_id']=rule[4]
                    if self.vpc_id:
                        args['id']=nixops.ec2_utils.name_to_security_group(self._conn, rule[3], self.vpc_id)
                    else:
                        args['name']=rule[3]
                    src_group = boto.ec2.securitygroup.SecurityGroup(**args)
                    grp.authorize(ip_protocol=rule[0], from_port=rule[1], to_port=rule[2], src_group=src_group)

        if old_rules:
            self.logger.log("removing old rules from EC2 security group ‘{0}’...".format(self.security_group_name))
            if grp is None:
                self._connect()
                grp = self.get_security_group()
            for rule in old_rules:
                if len(rule) == 4:
                    grp.revoke(ip_protocol=rule[0], from_port=rule[1], to_port=rule[2], cidr_ip=rule[3])
                else:
                    args = {}
                    args['owner_id']=rule[4]
                    if self.vpc_id:
                        args['id']=nixops.ec2_utils.name_to_security_group(self._conn, rule[3], self.vpc_id)
                    else:
                        args['name']=rule[3]
                    src_group = boto.ec2.securitygroup.SecurityGroup(**args)
                    grp.revoke(ip_protocol=rule[0], from_port=rule[1], to_port=rule[2], src_group=src_group)
        self.security_group_rules = resolved_security_group_rules

        self.state = self.UP

    def get_security_group(self):
        if self.vpc_id:
            return self._conn.get_all_security_groups(group_ids=[ self.security_group_id ])[0]
        else:
            return self._conn.get_all_security_groups(groupnames=[ self.security_group_name ])[0]

    def after_activation(self, defn):
        region = self.region
        self._connect()
        conn = self._conn
        for group in self.old_security_groups:
            if group['region'] != region:
                region = group['region']
                conn = nixops.ec2_utils.connect(region, self.access_key_id)
            try:
                conn.delete_security_group(group['name'])
            except boto.exception.EC2ResponseError as e:
                if e.error_code != u'InvalidGroup.NotFound':
                    raise
        self.old_security_groups = []

    def destroy(self, wipe=False):
        if self.state == self.UP or self.state == self.STARTING:
            self.logger.log("deleting EC2 security group `{0}' ID `{1}'...".format(
                self.security_group_name, self.security_group_id))
            self._connect()
            try:
                self._conn.delete_security_group(group_id=self.security_group_id)
            except boto.exception.EC2ResponseError as e:
                if e.error_code != u'InvalidGroup.NotFound':
                    raise

            self.state = self.MISSING
        return True<|MERGE_RESOLUTION|>--- conflicted
+++ resolved
@@ -87,15 +87,10 @@
 
     def create_after(self, resources, defn):
         #!!! TODO: Handle dependencies between security groups
-<<<<<<< HEAD
         return {r for r in resources if
-                isinstance(r, nixops.resources.vpc.VPCState)}
-=======
-        return {
-          r for r in resources if
-            isinstance(r, nixops.resources.elastic_ip.ElasticIPState)
-        }
->>>>>>> 715f0b58
+                isinstance(r, nixops.resources.vpc.VPCState) or
+                isinstance(r, nixops.resources.elastic_ip.ElasticIPState)
+               }
 
     def _connect(self):
         if self._conn: return
